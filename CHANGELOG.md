# Changelog
All notable changes to this project will be documented in this file.

The format is based on [Keep a Changelog](https://keepachangelog.com/en/1.0.0/),
and this project adheres to [Semantic Versioning](https://semver.org/spec/v2.0.0.html).

## Unreleased

### Added
<<<<<<< HEAD
- Constructor macros.
=======
- Support for `glam::Quat` and `glam::DQuat` in `Angle<T>`, `Vector3<T>`, and
  `Point3<T>`.
>>>>>>> 69867085

## [0.2.0] - 2022-04-12

### Added
- Implemented `approx::AbsDiffEq`, `approx::RelativeEq`, and `approx::UlpsEq`
  for more types (even where `glam` doesn't implement them).
- Added `signum()` methods.
- `Matrix::with_rows()` and `Matrix::with_cols()` for more convenient matrix
  construction.
- `Matrix::zero()`, `Matrix::nan()` for constructing invalid matrices.
- Exposed `Matrix::determinant()`, `Matrix::is_invertible()`,
  `Matrix::inverse()`, `Matrix::is_nan()`, `Matrix::is_finite()`.
- `Primitive::is_finite()`, `Primitive::is_nan()`.
- Very, very many tests.

### Fixed
- `Rect::is_empty()`, `Rect::is_negative()`, `Box2::is_empty()`, and
  `Box2::is_negative()` now return true when containing non-finite components.
- `Box2::contains(point)` did not return true for coordinates exactly on the
  upper bound.
- `Matrix::is_invertible()` now returns false when the determinant is
  non-finite.
- `Transform::from_matrix()` now checks if the matrix is valid before returning
  a transform. Use `Transform::from_matrix_unchecked()` to skip this check.

### Changed
- Bumped Minimum Supported Rust Version to 1.56.0 because we want to use edition
  2021.
- Add CI workflows.
- Add CI/docs badges to README.
- `Matrix::inverse()` renamed to `Matrix::inverse_unchecked()`, and
  `Matrix::inverse_checked()` to `Matrix::inverse()`.
- Debug formatting of `Angle` uses unicode π.
- `Angle<T>` can only be used with `T: Primitive`.
- Implement `PartialEq<T>` for `Angle<T>`.
- Tidying up of `Angle` arithmetic operations.
- Changed all occurrences of `#[inline(always)]` to `#[inline]`. This helps
  create better test coverage reports.
- `Box2::translate()` is no longer in-place.
- Matrix implementations of `AbsDiffEq` comparisons now forward the comparison
  to the underlying `glam` types.
- Use `splat()` implementations from `glam`.
- Further restricted the `Primitive` supertraits to include `Debug + Display +
  Send + Sync + Sized + 'static`.
- Simplified the trait bounds for `Transform2` and `Transform3`.

## [0.1.1] - 2022-04-04
### Fixed
- Missing trait bounds on `Scalar` and `MatrixN` caused the `serde` feature to
  not compile.


## [0.1.0] - 2022-04-04

Initial release.

[0.2.0]: https://github.com/simonask/glamour/compare/v0.1.1...v0.2.0
[0.1.1]: https://github.com/simonask/glamour/compare/v0.1.0...v0.1.1
[0.1.0]: https://github.com/simonask/glamour/releases/tag/v0.1.0<|MERGE_RESOLUTION|>--- conflicted
+++ resolved
@@ -7,12 +7,9 @@
 ## Unreleased
 
 ### Added
-<<<<<<< HEAD
 - Constructor macros.
-=======
 - Support for `glam::Quat` and `glam::DQuat` in `Angle<T>`, `Vector3<T>`, and
   `Point3<T>`.
->>>>>>> 69867085
 
 ## [0.2.0] - 2022-04-12
 
