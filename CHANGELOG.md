--- conflicted
+++ resolved
@@ -11,11 +11,8 @@
 
 - Support for `u8` and `i8` scalars, mapping to `glam::U8Vec{N}` and `glam::I8Vec{N}`.
 - Implement right-hand side scalar `Add`, `Sub`, and `Mul` (#69).
-<<<<<<< HEAD
 - Implement scalar `Point` operations (#71).
-=======
 - Implement `Mul<Vector{2,3}>` and `Mul<Point{2,3}>` for `Matrix{3,4}`.
->>>>>>> 85e7da06
 
 ### Breaking changes
 
